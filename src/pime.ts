import { InputController } from "./McBopomofo/InputController";
import { InputUI } from "./McBopomofo/InputUI";
import { KeyFromKeyboardEvent, VK_Keys } from "./pime_keys";
import { List } from "lodash";
import child_process from "child_process";
import fs from "fs";
import path from "path";
import process from "process";

/** The McBopomofo Settings. */
interface Settings {
  /** The keyboard layout. Valid options: "Standard", "Hsu", "ETen", "ETen26",
   * "IBM", "HanyuPinyin" */
  layout: string;
  /** "before_cursor" and "after_cursor". */
  select_phrase: string;
  /** The candidate keys like "123456789", "asdfghjkl" and so on. */
  candidate_keys: string;
  /** Whether ESC key clears all of the composing buffer. */
  esc_key_clear_entire_buffer: boolean;
  /** Whether Shift key toggles the BPMF/Alphabet mode. */
  shift_key_toggle_alphabet_mode: boolean;
  /** Whether Traditional/Simplified Chinese conversion is on. */
  chineseConversion: boolean;
  /** Whether the input method moves the cursor to the place of the end of the
   * selected candidate. Only works when select_phrase is "after_cursor" */
  move_cursor: boolean;
  /** Inputs upper case or lower case letters when shift key is pressed. */
  letter_mode: string;
  /** Whether input half width punctuation instead of default full width
   * punctuation. */
  half_width_punctuation: boolean;
  /** Whether the input method is deactivated on Windows 8 and above. */
  by_default_deactivated: boolean;
  /** Whether prompts sound alerts when a user inputs invalid keys. */
  beep_on_error: boolean;
}

/** A middle data structure between McBopomofo input controller and PIME. */
interface UiState {
  commitString: string;
  compositionString: string;
  compositionCursor: number;
  showCandidates: boolean;
  candidateList: List<string>;
  candidateCursor: number;
  showMessage: any;
  hideMessage: boolean;
}

/**  The default settings. */
const defaultSettings: Settings = {
  layout: "standard",
  select_phrase: "before_cursor",
  candidate_keys: "123456789",
  esc_key_clear_entire_buffer: false,
  shift_key_toggle_alphabet_mode: true,
  chineseConversion: false,
  move_cursor: true,
  letter_mode: "upper",
  half_width_punctuation: false,
  by_default_deactivated: false,
  beep_on_error: true,
};

enum PimeMcBopomofoCommand {
  modeIcon = 0,
  switchLanguage = 1,
  homepage = 2,
  bugReport = 3,
  options = 4,
  userPhrase = 5,
  chineseConvert = 6,
  halfWidthPunctuation = 7,
  help = 8,
}

/** Wraps InputController and required states.  */
class PimeMcBopomofo {
  readonly inputController: InputController;
  uiState: UiState = {
    commitString: "",
    compositionString: "",
    compositionCursor: 0,
    showCandidates: false,
    candidateList: [],
    candidateCursor: 0,
    showMessage: {},
    hideMessage: true,
  };
  settings: Settings = defaultSettings;
  lastRequest: any = {};
  isLastFilterKeyDownHandled: boolean = false;
  isOpened: boolean = true;
  isShiftHold: boolean = false;
  isAlphabetMode: boolean = false;

  constructor() {
    this.inputController = new InputController(this.makeUI(this));
    this.inputController.setUserVerticalCandidates(true);
    this.inputController.setOnOpenUrl((url: string) => {
      let command = `start ${url}`;
      child_process.exec(command);
    });
    // this.mcInputController.setOnPhraseChange((map: Map<string, string[]>) => {
    //   this.writeUserPhrases(map);
    // });
    this.inputController.setOnPhraseAdded((key: string, phrase: string) => {
      this.addPhrase(key, phrase);
    });
    this.inputController.setOnError(() => {
      if (this.settings.beep_on_error) {
        child_process.exec(`rundll32 user32.dll,MessageBeep`);
      }
    });
    this.loadSettings();
    this.isOpened = !this.settings.by_default_deactivated;
    this.loadUserPhrases();
  }

  public resetBeforeHandlingKey(): void {
    // console.log("resetAfterHandlingKey called");
    this.isLastFilterKeyDownHandled = false;
    this.uiState = {
      commitString: "",
      compositionString: "",
      compositionCursor: 0,
      showCandidates: false,
      candidateList: [],
      candidateCursor: 0,
      showMessage: {},
      hideMessage: true,
    };
  }

  public resetController(): void {
    // console.log("resetController called");
    this.inputController.reset();
  }

  readonly userDataPath: string = path.join(
    process.env.APPDATA || "",
    "PIME",
    "mcbopomofo"
  );

  readonly userPhrasesPath: string = path.join(this.userDataPath, "data.json");
  readonly userSettingsPath: string = path.join(
    this.userDataPath,
    "config.json"
  );

  public loadUserPhrases(): void {
    fs.readFile(this.userPhrasesPath, (err, data) => {
      if (err) {
        console.error(
          "Unable to read user phrases from " + this.userPhrasesPath
        );
        return;
      }
      try {
        let map = new Map<string, string[]>();

        let string = data.toString();
        let lines = string.split("\n");
        for (let line in lines) {
          let components = line.split(" ");
          if (components.length >= 2) {
            let key = components[0];
            let phrase = components[1];
            let phrases = map.get(key);
            if (phrases === undefined) {
              phrases = [];
            }
            phrases.push(phrase);
            map.set(key, phrases);
          }
        }
        this.inputController.setUserPhrases(map);
      } catch {
        console.error("Failed to parse user phrases");
      }
    });
  }

  private addPhrase(key: string, phrase: string): void {
    if (!fs.existsSync(this.userDataPath)) {
      console.log("User data folder not found, creating " + this.userDataPath);
      console.log("Creating one");
      fs.mkdirSync(this.userDataPath);
    }

    fs.readFile(this.userPhrasesPath, (err, data) => {
      let lineToWrite = key + " " + phrase + "\n";
      if (data) {
        let string = data.toString();
        if (string[string.length - 1] !== "\n") {
          string += "\n";
        }
        string += lineToWrite;
        fs.writeFile(this.userPhrasesPath, string, (err) => {});
      }
    });
  }

  private writeUserPhrases(map: Map<string, string[]>): void {
    if (!fs.existsSync(this.userDataPath)) {
      console.log("User data folder not found, creating " + this.userDataPath);
      console.log("Creating one");
      fs.mkdirSync(this.userDataPath);
    }

    let string = "";
    for (let key of map.keys()) {
      let phrases = map.get(key);
      if (phrases === undefined) {
        continue;
      }
      for (let phrase of phrases) {
        string += key + " " + phrase + "\n";
      }
    }

    console.log("Writing user phrases to " + this.userPhrasesPath);
    fs.writeFile(this.userPhrasesPath, string, (err) => {
      if (err) {
        console.error("Failed to write user phrases");
        console.error(err);
      }
    });
  }

  public toggleAlphabetMode(): void {
    this.isAlphabetMode = !this.isAlphabetMode;
  }

  public applySettings(): void {
    this.inputController.setKeyboardLayout(this.settings.layout);
    this.inputController.setSelectPhrase(this.settings.select_phrase);
    this.inputController.setCandidateKeys(this.settings.candidate_keys);
    this.inputController.setChineseConversionEnabled(
      this.settings.chineseConversion
    );
    this.inputController.setEscClearEntireBuffer(
      this.settings.esc_key_clear_entire_buffer
    );
    this.inputController.setMoveCursorAfterSelection(this.settings.move_cursor);
    this.inputController.setLetterMode(this.settings.letter_mode);
    this.inputController.setHalfWidthPunctuationEnabled(
      this.settings.half_width_punctuation
    );
    this.inputController.setLanguageCode("zh-TW");
  }

  /** Load settings from disk */
  public loadSettings(): void {
    fs.readFile(this.userSettingsPath, (err, data) => {
      if (err) {
        console.log(
          "Unable to read user settings from " + this.userSettingsPath
        );
        this.writeSettings();
        return;
      }
      console.log(data);
      try {
        console.log("Try to load settings");
        let newSettings = JSON.parse(data.toString());
        this.settings = Object.assign({}, defaultSettings, newSettings);
        console.log(
          "Loaded settings: " + JSON.stringify(this.settings, null, 2)
        );
        this.applySettings();
      } catch {
        console.error("Failed to parse settings");
        this.writeSettings();
      }
    });
  }

  /** Write settings to disk */
  private writeSettings() {
    if (!fs.existsSync(this.userDataPath)) {
      console.log("User data folder not found, creating " + this.userDataPath);
      console.log("Creating one");
      fs.mkdirSync(this.userDataPath);
    }

    console.log("Writing user settings to " + this.userSettingsPath);
    let string = JSON.stringify(this.settings, null, 2);
    fs.writeFile(this.userSettingsPath, string, (err) => {
      if (err) {
        console.error("Failed to write settings");
        console.error(err);
      }
    });
  }

  public makeUI(instance: PimeMcBopomofo): InputUI {
    let that: InputUI = {
      reset: () => {
        instance.uiState = {
          commitString: "",
          compositionString: "",
          compositionCursor: 0,
          showCandidates: false,
          candidateList: [],
          candidateCursor: 0,
          showMessage: {},
          hideMessage: true,
        };
      },
      commitString(text: string) {
        console.log("commitString: " + text);
        let joinedCommitString = instance.uiState.compositionString + text;
        console.log("joinedCommitString: " + joinedCommitString);
        instance.uiState = {
          commitString: joinedCommitString,
          compositionString: "",
          compositionCursor: 0,
          showCandidates: false,
          candidateList: [],
          candidateCursor: 0,
          showMessage: {},
          hideMessage: true,
        };
      },
      update(stateString: string) {
        let state = JSON.parse(stateString);
        let composingBuffer = state.composingBuffer;
        let candidates = state.candidates;
        let selectedIndex = 0;
        let index = 0;
        let candidateList = [];
        for (let candidate of state.candidates) {
          if (candidate.selected) {
            selectedIndex = index;
          }
          candidateList.push(candidate.candidate.displayedText);
          index++;
        }

        // Note: McBopomofo's composing buffer are composed by segments so
        // it allows an input method framework to draw underlines
        let compositionString = "";
        for (let item of composingBuffer) {
          compositionString += item.text;
        }

        let tooltip = state.tooltip;
        let showMessage = {};
        let hideMessage = true;
        if (tooltip) {
          showMessage = { message: tooltip, duration: 3 };
          hideMessage = false;
        }
        let commitString = instance.uiState.commitString;
        instance.uiState = {
          commitString: commitString,
          compositionString: compositionString,
          compositionCursor: state.cursorIndex,
          showCandidates: candidates.length > 0,
          candidateList: candidateList,
          candidateCursor: selectedIndex,
          showMessage: showMessage,
          hideMessage: hideMessage,
        };
      },
    };
    return that;
  }

  public customUiResponse(): any {
    let windowsModeIcon = "close.ico";
    if (this.isOpened) {
      if (this.isAlphabetMode) {
        windowsModeIcon = "eng.ico";
      } else {
        if (this.settings.chineseConversion) {
          windowsModeIcon = "simC.ico";
        } else {
          windowsModeIcon = "traC.ico";
        }
      }
    }

    let windowsModeIconPath = path.join(__dirname, "icons", windowsModeIcon);
    return {
      openKeyboard: this.isOpened,
      customizeUI: {
        candPerRow: 1,
        candFontSize: 16,
        // candFontName: "MingLiu",
        candFontName: "Microsoft YaHei",
        candUseCursor: true,
      },
      setSelKeys: this.settings.candidate_keys,
      keyboardOpen: this.isOpened,
      changeButton: [
        {
          icon: windowsModeIconPath,
          id: "windows-mode-icon",
        },
        {
          icon: windowsModeIconPath,
          id: "switch-lang",
        },
      ],
      addButton: [
        {
          id: "windows-mode-icon",
          icon: path.join(__dirname, "icons", windowsModeIcon),
          commandId: PimeMcBopomofoCommand.modeIcon,
          tooltip: "中英文切換",
        },
        {
          id: "switch-lang",
          icon: path.join(__dirname, "icons", windowsModeIcon),
          commandId: PimeMcBopomofoCommand.switchLanguage,
          tooltip: "中英文切換",
        },
      ],
    };
  }

  public handleCommand(id: PimeMcBopomofoCommand): void {
    switch (id) {
      case PimeMcBopomofoCommand.modeIcon:
      case PimeMcBopomofoCommand.switchLanguage:
        {
          if (this.isOpened == false) {
            return;
          }
          this.toggleAlphabetMode();
        }
        break;
      case PimeMcBopomofoCommand.homepage:
        {
          let url = "https://mcbopomofo.openvanilla.org/";
          let command = `start ${url}`;
          console.log("Run " + command);
          child_process.exec(command);
        }
        break;
      case PimeMcBopomofoCommand.bugReport:
        {
          let url = "https://github.com/openvanilla/McBopomofoWeb/issues";
          let command = `start ${url}`;
          console.log("Run " + command);
          child_process.exec(command);
        }
        break;
      case PimeMcBopomofoCommand.options:
        {
          let python3 = path.join(
            __dirname,
            "..",
            "..",
            "..",
            "python",
            "python3",
            "python.exe"
          );
          let script = path.join(__dirname, "config_tool.py");
          let command = `"${python3}" "${script}"`;
          console.log("Run " + command);
          child_process.exec(command);
        }
        break;
      case PimeMcBopomofoCommand.userPhrase: {
        let url = pimeMcBopomofo.userPhrasesPath;
        let command = `start ${url}`;
        console.log("Run " + command);
        child_process.exec(command);
      }
      case PimeMcBopomofoCommand.chineseConvert:
        pimeMcBopomofo.settings.chineseConversion =
          !pimeMcBopomofo.settings.chineseConversion;
        pimeMcBopomofo.applySettings();
        pimeMcBopomofo.writeSettings();
        break;
      case PimeMcBopomofoCommand.halfWidthPunctuation:
        pimeMcBopomofo.settings.half_width_punctuation =
          !pimeMcBopomofo.settings.half_width_punctuation;
        pimeMcBopomofo.applySettings();
        pimeMcBopomofo.writeSettings();
        break;
      case PimeMcBopomofoCommand.help:
        let python3 = path.join(
          __dirname,
          "..",
          "..",
          "..",
          "python",
          "python3",
          "python.exe"
        );
        let script = path.join(__dirname, "config_tool.py");
        let command = `"${python3}" "${script}" help`;
        console.log("Run " + command);
        child_process.exec(command);
        break;
      default:
        break;
    }
  }
}

const pimeMcBopomofo = new PimeMcBopomofo();

fs.watch(pimeMcBopomofo.userSettingsPath, (event, filename) => {
  if (filename) {
    pimeMcBopomofo.loadSettings();
  }
});

fs.watch(pimeMcBopomofo.userPhrasesPath, (event, filename) => {
  if (filename) {
    pimeMcBopomofo.loadUserPhrases();
  }
});

module.exports = {
  textReducer(_: any, preState: any) {
    // Note: textReducer and response are the pattern of NIME. Actually, PIME
    // only care about the response. Since we let pimeMcBopomofo to do
    // everything, we just left textReducer as an empty implementation to let
    // NIME to call it.
    return preState;
  },
  response(request: any, _: any) {
    let lastRequest = pimeMcBopomofo.lastRequest;
    pimeMcBopomofo.lastRequest = request;
    const responseTemplate = {
      return: false,
      success: true,
      seqNum: request.seqNum,
    };
    if (request.method === "init") {
      let customUi = pimeMcBopomofo.customUiResponse();
      let response = Object.assign({}, responseTemplate, customUi);
      return response;
    }

    if (request.method === "onActivate") {
      // pimeMcBopomofo.loadSettings();
      // pimeMcBopomofo.loadUserPhrases();
      let customUi = pimeMcBopomofo.customUiResponse();
      let response = Object.assign({}, responseTemplate, customUi);
      return response;
    }

    if (request.method === "onDeactivate") {
      let response = Object.assign({}, responseTemplate, {
        removeButton: ["windows-mode-icon"],
      });
      return response;
    }

    if (request.method === "filterKeyUp") {
      if (
        lastRequest &&
        lastRequest.method === "filterKeyUp" &&
        lastRequest.keyCode === request.keyCode
      ) {
        // NOTE: Some app, like MS Word, may send repeated key up event.
        // We should ignore such events.
        let response = Object.assign({}, responseTemplate, {
          return: true,
        });
        return response;
      }
      if (pimeMcBopomofo.isShiftHold) {
        pimeMcBopomofo.toggleAlphabetMode();
        pimeMcBopomofo.resetController();
        let uiState = pimeMcBopomofo.uiState;
        let customui = pimeMcBopomofo.customUiResponse();
        let response = Object.assign({}, responseTemplate, uiState, customui);
        return response;
      }

      let response = Object.assign({}, responseTemplate, { return: true });
      return response;
    }

    if (request.method === "filterKeyDown") {
      if (
        lastRequest &&
        lastRequest.method === "filterKeyDown" &&
        lastRequest.keyCode === request.keyCode
      ) {
        // NOTE: Some app, like MS Word, may send repeated key down event.
        // We should ignore such events.
        let response = Object.assign({}, responseTemplate, {
          return: true,
        });
        return response;
      }
      pimeMcBopomofo.resetBeforeHandlingKey();

      let { keyCode, charCode, keyStates } = request;
      // Ignores capslock.
      if ((keyStates[VK_Keys.VK_CAPITAL] & (1 << 7)) != 0) {
        pimeMcBopomofo.resetController();
        return false;
      }

      let key = KeyFromKeyboardEvent(
        keyCode,
        keyStates,
        String.fromCharCode(charCode),
        charCode
      );

      let shouldHandleShift =
        pimeMcBopomofo.settings.shift_key_toggle_alphabet_mode === true;

      if (shouldHandleShift) {
        pimeMcBopomofo.isShiftHold = key.ascii === "Shift";
      }

      if (pimeMcBopomofo.isAlphabetMode) {
        let response = Object.assign({}, responseTemplate, { return: false });
        return response;
      }

<<<<<<< HEAD
      let handled = pimeMcBopomofo.mcInputController.mcbopomofoKeyEvent(key);
=======
      console.log(key.toString());
      let handled = pimeMcBopomofo.inputController.mcbopomofoKeyEvent(key);
>>>>>>> ae3cef6c
      pimeMcBopomofo.isLastFilterKeyDownHandled = handled;
      let response = Object.assign({}, responseTemplate, {
        return: handled,
      });
      return response;
    }

    if (request.method === "onKeyDown") {
      if (
        lastRequest &&
        lastRequest.method === "onKeyDown" &&
        lastRequest.keyCode === request.keyCode
      ) {
        // NOTE: Some app, like MS Word, may send repeated key up event.
        // We should ignore such events.
        let response = Object.assign({}, responseTemplate, {
          return: true,
        });
        return response;
      }

      let uiState: any = pimeMcBopomofo.uiState;
      let response = Object.assign({}, responseTemplate, uiState, {
        return: pimeMcBopomofo.isLastFilterKeyDownHandled,
      });
      return response;
    }

    if (request.method === "onKeyboardStatusChanged") {
      let { opened } = request;
      pimeMcBopomofo.isOpened = opened;
      pimeMcBopomofo.resetController();
      pimeMcBopomofo.loadSettings();
      // pimeMcBopomofo.loadUserPhrases();
      let customUi = pimeMcBopomofo.customUiResponse();
      let response = Object.assign({}, responseTemplate, customUi);
      return response;
    }

    if (request.method === "onCompositionTerminated") {
      pimeMcBopomofo.resetController();
      let uiState = pimeMcBopomofo.uiState;
      let customUi = pimeMcBopomofo.customUiResponse();
      let response = Object.assign({}, responseTemplate, uiState, customUi);
      pimeMcBopomofo.resetBeforeHandlingKey();
      return response;
    }

    if (request.method === "onCommand") {
      let { id } = request;
      pimeMcBopomofo.handleCommand(id);
      let uiState = pimeMcBopomofo.uiState;
      let customUi = pimeMcBopomofo.customUiResponse();
      let response = Object.assign({}, responseTemplate, uiState, customUi);
      return response;
    }

    if (request.method === "onMenu") {
      // console.log(request);
      let menu = [
        {
          text: "小麥注音輸入法網站",
          id: PimeMcBopomofoCommand.homepage,
        },
        {
          text: "問題回報",
          id: PimeMcBopomofoCommand.bugReport,
        },
        {
          text: "輔助說明",
          id: PimeMcBopomofoCommand.help,
        },
        {},
        {
          text: "使用簡體中文",
          id: PimeMcBopomofoCommand.chineseConvert,
          checked: pimeMcBopomofo.settings.chineseConversion,
        },
        {
          text: "使用半形標點",
          id: PimeMcBopomofoCommand.halfWidthPunctuation,
          checked: pimeMcBopomofo.settings.half_width_punctuation,
        },
        {},
        {
          text: "偏好設定 (&O)",
          id: PimeMcBopomofoCommand.options,
        },
        {
          text: "編輯使用者詞庫 (&U)",
          id: PimeMcBopomofoCommand.userPhrase,
        },
      ];
      let response = Object.assign({}, responseTemplate, { return: menu });
      return response;
    }

    return responseTemplate;
  },
};<|MERGE_RESOLUTION|>--- conflicted
+++ resolved
@@ -624,12 +624,8 @@
         return response;
       }
 
-<<<<<<< HEAD
-      let handled = pimeMcBopomofo.mcInputController.mcbopomofoKeyEvent(key);
-=======
-      console.log(key.toString());
+      // console.log(key.toString());
       let handled = pimeMcBopomofo.inputController.mcbopomofoKeyEvent(key);
->>>>>>> ae3cef6c
       pimeMcBopomofo.isLastFilterKeyDownHandled = handled;
       let response = Object.assign({}, responseTemplate, {
         return: handled,
