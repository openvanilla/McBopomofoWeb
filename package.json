--- conflicted
+++ resolved
@@ -3,13 +3,8 @@
     "@types/chrome": "^0.0.261",
     "@types/jest": "^28.1.6",
     "@types/lodash": "^4.14.202",
-<<<<<<< HEAD
     "@types/node": "^20.11.20",
-    "@typescript-eslint/parser": "^7.0.2",
-=======
-    "@types/node": "^20.11.19",
     "@typescript-eslint/parser": "^7.1.0",
->>>>>>> f8205ff8
     "eslint": "^8.56.0",
     "eslint-plugin-typescript": "^0.14.0",
     "jest": "^28.1.3",
