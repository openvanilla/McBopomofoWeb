{
  "devDependencies": {
    "@types/chrome": "^0.0.261",
    "@types/jest": "^28.1.6",
    "@types/lodash": "^4.14.202",
    "@types/node": "^20.11.19",
<<<<<<< HEAD
    "@typescript-eslint/parser": "^7.0.2",
    "eslint": "^8.57.0",
=======
    "@typescript-eslint/parser": "^7.1.0",
    "eslint": "^8.56.0",
>>>>>>> f8205ff8
    "eslint-plugin-typescript": "^0.14.0",
    "jest": "^28.1.3",
    "minimatch": ">=9.0.3",
    "nodemon": "^3.1.0",
    "ts-jest": "^28.0.7",
    "ts-loader": "^9.5.1",
    "ts-node": "^10.9.2",
    "typescript": "^5.3.3",
    "webpack": "^5.90.3",
    "webpack-cli": "^5.1.4"
  },
  "name": "mcbopomofoweb",
  "version": "1.3.0",
  "description": "McBopomofo input method built with TypeScript and other Web technologies",
  "scripts": {
    "ts-build": "tsc",
    "ts-build:watch": "tsc -w",
    "build": "webpack --mode production",
    "build:chromeos": "webpack --mode production --config webpack.config.chromeext.js",
    "build:dev": "webpack --mode development",
    "build:watch": "webpack --mode development --watch",
    "test": "./node_modules/jest/bin/jest.js",
    "eslint": "eslint src --ext .ts"
  },
  "repository": {
    "type": "git",
    "url": "git+https://github.com/openvanilla/McBopomofoWeb.git"
  },
  "author": "The McBopomofo Authors",
  "license": "MIT",
  "bugs": {
    "url": "https://github.com/openvanilla/McBopomofoWeb/issues"
  },
  "homepage": "https://github.com/openvanilla/McBopomofoWeb#readme",
  "dependencies": {
    "chinese_convert": "^1.0.8",
    "dayjs": "^1.11.10",
    "lodash": "^4.17.21",
    "lz-string": "^1.5.0",
    "minimatch": ">=9.0.3"
  },
  "browser": {
    "assert": false
  }
}<|MERGE_RESOLUTION|>--- conflicted
+++ resolved
@@ -4,13 +4,9 @@
     "@types/jest": "^28.1.6",
     "@types/lodash": "^4.14.202",
     "@types/node": "^20.11.19",
-<<<<<<< HEAD
+    "@typescript-eslint/parser": "^7.1.0",
     "@typescript-eslint/parser": "^7.0.2",
     "eslint": "^8.57.0",
-=======
-    "@typescript-eslint/parser": "^7.1.0",
-    "eslint": "^8.56.0",
->>>>>>> f8205ff8
     "eslint-plugin-typescript": "^0.14.0",
     "jest": "^28.1.3",
     "minimatch": ">=9.0.3",
