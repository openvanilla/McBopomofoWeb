--- conflicted
+++ resolved
@@ -5,13 +5,8 @@
     "@types/lodash": "^4.17.17",
     "@types/node": "^22.15.30",
     "@typescript-eslint/eslint-plugin": "^8.33.1",
-<<<<<<< HEAD
     "@typescript-eslint/parser": "^8.34.1",
-    "eslint": "^9.28.0",
-=======
-    "@typescript-eslint/parser": "^8.34.0",
     "eslint": "^9.29.0",
->>>>>>> 6abf83a6
     "jest": "^29.7.0",
     "jest-junit": "^16.0.0",
     "minimatch": ">=10.0.1",
