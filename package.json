{
  "devDependencies": {
    "@types/chrome": "^0.0.323",
    "@types/jest": "^29.5.14",
    "@types/lodash": "^4.17.16",
    "@types/node": "^22.15.19",
    "@typescript-eslint/eslint-plugin": "^8.32.1",
    "@typescript-eslint/parser": "^8.32.1",
    "eslint": "^9.27.0",
    "jest": "^29.7.0",
    "jest-junit": "^16.0.0",
    "minimatch": ">=10.0.1",
<<<<<<< HEAD
    "nodemon": "^3.1.9",
    "ts-jest": "^29.3.4",
=======
    "nodemon": "^3.1.10",
    "ts-jest": "^29.3.2",
>>>>>>> c2600cd2
    "ts-loader": "^9.5.2",
    "ts-node": "^10.9.2",
    "typedoc": "^0.28.4",
    "typescript": "^5.8.3",
    "webpack": "^5.99.8",
    "webpack-cli": "^6.0.1"
  },
  "name": "mcbopomofoweb",
  "version": "1.8.0",
  "description": "McBopomofo input method built with TypeScript and other Web technologies",
  "scripts": {
    "ts-build": "tsc",
    "ts-build:watch": "tsc -w",
    "build": "webpack --mode production",
    "build:chromeos": "webpack --mode production --config webpack.config.chromeext.js",
    "build:pime": "webpack --mode production --config webpack.config.pime.js",
    "build:dev": "webpack --mode development",
    "build:watch": "webpack --mode development --watch",
    "test": "./node_modules/jest/bin/jest.js",
    "test:coverage": "./node_modules/jest/bin/jest.js --coverage",
    "eslint": "eslint src --ext .ts"
  },
  "repository": {
    "type": "git",
    "url": "git+https://github.com/openvanilla/McBopomofoWeb.git"
  },
  "author": "The McBopomofo Authors",
  "license": "MIT",
  "bugs": {
    "url": "https://github.com/openvanilla/McBopomofoWeb/issues"
  },
  "homepage": "https://github.com/openvanilla/McBopomofoWeb#readme",
  "dependencies": {
    "child_process": "^1.0.2",
    "chinese_convert": "^1.0.8",
    "dayjs": "^1.11.13",
    "fs": "^0.0.1-security",
    "lodash": "^4.17.21",
    "lz-string": "^1.5.0",
    "minimatch": ">=10.0.1",
    "path": "^0.12.7",
    "process": "^0.11.10"
  },
  "browser": {
    "assert": false
  }
}<|MERGE_RESOLUTION|>--- conflicted
+++ resolved
@@ -10,13 +10,8 @@
     "jest": "^29.7.0",
     "jest-junit": "^16.0.0",
     "minimatch": ">=10.0.1",
-<<<<<<< HEAD
-    "nodemon": "^3.1.9",
+    "nodemon": "^3.1.10",
     "ts-jest": "^29.3.4",
-=======
-    "nodemon": "^3.1.10",
-    "ts-jest": "^29.3.2",
->>>>>>> c2600cd2
     "ts-loader": "^9.5.2",
     "ts-node": "^10.9.2",
     "typedoc": "^0.28.4",
