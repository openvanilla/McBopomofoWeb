{
  "devDependencies": {
    "@types/chrome": "^0.0.254",
    "@types/jest": "^28.1.6",
    "@types/lodash": "^4.14.202",
<<<<<<< HEAD
    "@types/node": "^20.10.6",
    "@typescript-eslint/parser": "^6.16.0",
=======
    "@types/node": "^20.10.5",
    "@typescript-eslint/parser": "^6.17.0",
>>>>>>> dc5e2f39
    "eslint": "^8.56.0",
    "eslint-plugin-typescript": "^0.14.0",
    "jest": "^28.1.3",
    "minimatch": ">=9.0.3",
    "nodemon": "^3.0.2",
    "ts-jest": "^28.0.7",
    "ts-loader": "^9.5.1",
    "ts-node": "^10.9.2",
    "typescript": "^5.3.3",
    "webpack": "^5.89.0",
    "webpack-cli": "^5.1.4"
  },
  "name": "mcbopomofoweb",
  "version": "1.3.0",
  "description": "McBopomofo input method built with TypeScript and other Web technologies",
  "scripts": {
    "ts-build": "tsc",
    "ts-build:watch": "tsc -w",
    "build": "webpack --mode production",
    "build:chromeos": "webpack --mode production --config webpack.config.chomeext.js",
    "build:dev": "webpack --mode development",
    "build:watch": "webpack --mode development --watch",
    "test": "./node_modules/jest/bin/jest.js",
    "eslint": "eslint src --ext .ts"
  },
  "repository": {
    "type": "git",
    "url": "git+https://github.com/openvanilla/McBopomofoWeb.git"
  },
  "author": "The McBopomofo Authors",
  "license": "MIT",
  "bugs": {
    "url": "https://github.com/openvanilla/McBopomofoWeb/issues"
  },
  "homepage": "https://github.com/openvanilla/McBopomofoWeb#readme",
  "dependencies": {
    "chinese_convert": "^1.0.8",
    "dayjs": "^1.11.10",
    "lodash": "^4.17.21",
    "lz-string": "^1.5.0",
    "minimatch": ">=9.0.3"
  },
  "browser": {
    "assert": false
  }
}<|MERGE_RESOLUTION|>--- conflicted
+++ resolved
@@ -3,13 +3,8 @@
     "@types/chrome": "^0.0.254",
     "@types/jest": "^28.1.6",
     "@types/lodash": "^4.14.202",
-<<<<<<< HEAD
     "@types/node": "^20.10.6",
-    "@typescript-eslint/parser": "^6.16.0",
-=======
-    "@types/node": "^20.10.5",
     "@typescript-eslint/parser": "^6.17.0",
->>>>>>> dc5e2f39
     "eslint": "^8.56.0",
     "eslint-plugin-typescript": "^0.14.0",
     "jest": "^28.1.3",
