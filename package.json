--- conflicted
+++ resolved
@@ -4,13 +4,8 @@
     "@types/jest": "^28.1.6",
     "@types/lodash": "^4.17.7",
     "@types/node": "^22.0.0",
-<<<<<<< HEAD
-    "@typescript-eslint/parser": "^7.17.0",
+    "@typescript-eslint/parser": "^7.18.0",
     "@typescript-eslint/eslint-plugin": "^7.18.0",
-=======
-    "@typescript-eslint/parser": "^7.18.0",
-    "@typescript-eslint/eslint-plugin": "^7.17.0",
->>>>>>> 4ffbc249
     "eslint": "^8.57.0",
     "jest": "^28.1.3",
     "minimatch": ">=10.0.1",
