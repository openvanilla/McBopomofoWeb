{
  "devDependencies": {
    "@types/chrome": "^0.1.11",
    "@types/jest": "^30.0.0",
    "@types/lodash": "^4.17.20",
    "@types/node": "^24.2.1",
<<<<<<< HEAD
    "@typescript-eslint/eslint-plugin": "^8.41.0",
    "@types/node": "^24.3.1",
    "@typescript-eslint/parser": "^8.43.0",
=======
    "@typescript-eslint/eslint-plugin": "^8.44.0",
    "@types/node": "^24.5.0",
    "@typescript-eslint/parser": "^8.44.0",
>>>>>>> 0cf417df
    "eslint": "^9.35.0",
    "jest": "^30.1.3",
    "jest-junit": "^16.0.0",
    "minimatch": ">=10.0.3",
    "nodemon": "^3.1.10",
    "ts-jest": "^29.4.2",
    "ts-loader": "^9.5.4",
    "ts-node": "^10.9.2",
    "typedoc": "^0.28.13",
    "typescript": "^5.9.2",
    "webpack": "^5.101.3",
    "webpack-cli": "^6.0.1"
  },
  "name": "mcbopomofoweb",
  "version": "1.8.3",
  "description": "McBopomofo input method built with TypeScript and other Web technologies",
  "scripts": {
    "ts-build": "tsc",
    "ts-build:watch": "tsc -w",
    "build": "webpack --mode production",
    "build:chromeos": "webpack --mode production --config webpack.config.chromeext.js",
    "build:pime": "webpack --mode production --config webpack.config.pime.js",
    "build:dev": "webpack --mode development",
    "build:watch": "webpack --mode development --watch",
    "test": "./node_modules/jest/bin/jest.js",
    "test:coverage": "./node_modules/jest/bin/jest.js --coverage",
    "eslint": "eslint src --ext .ts"
  },
  "repository": {
    "type": "git",
    "url": "git+https://github.com/openvanilla/McBopomofoWeb.git"
  },
  "author": "The McBopomofo Authors",
  "license": "MIT",
  "bugs": {
    "url": "https://github.com/openvanilla/McBopomofoWeb/issues"
  },
  "homepage": "https://github.com/openvanilla/McBopomofoWeb#readme",
  "dependencies": {
    "child_process": "^1.0.2",
    "chinese_convert": "^1.0.8",
    "dayjs": "^1.11.18",
    "fs": "^0.0.1-security",
    "lodash": "^4.17.21",
    "lz-string": "^1.5.0",
    "minimatch": ">=10.0.3",
    "path": "^0.12.7",
    "process": "^0.11.10"
  },
  "browser": {
    "assert": false
  }
}<|MERGE_RESOLUTION|>--- conflicted
+++ resolved
@@ -4,15 +4,9 @@
     "@types/jest": "^30.0.0",
     "@types/lodash": "^4.17.20",
     "@types/node": "^24.2.1",
-<<<<<<< HEAD
-    "@typescript-eslint/eslint-plugin": "^8.41.0",
-    "@types/node": "^24.3.1",
-    "@typescript-eslint/parser": "^8.43.0",
-=======
     "@typescript-eslint/eslint-plugin": "^8.44.0",
     "@types/node": "^24.5.0",
     "@typescript-eslint/parser": "^8.44.0",
->>>>>>> 0cf417df
     "eslint": "^9.35.0",
     "jest": "^30.1.3",
     "jest-junit": "^16.0.0",
