--- conflicted
+++ resolved
@@ -6,13 +6,8 @@
     "@types/node": "^24.0.15",
     "@typescript-eslint/eslint-plugin": "^8.38.0",
     "@typescript-eslint/parser": "^8.37.0",
-<<<<<<< HEAD
-    "eslint": "^9.31.0",
+    "eslint": "^9.33.0",
     "jest": "^30.0.5",
-=======
-    "eslint": "^9.33.0",
-    "jest": "^30.0.4",
->>>>>>> 7d43d043
     "jest-junit": "^16.0.0",
     "minimatch": ">=10.0.3",
     "nodemon": "^3.1.10",
