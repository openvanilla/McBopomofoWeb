{
  "devDependencies": {
    "@types/chrome": "^0.1.9",
    "@types/jest": "^30.0.0",
    "@types/lodash": "^4.17.20",
    "@types/node": "^24.2.1",
    "@typescript-eslint/eslint-plugin": "^8.41.0",
<<<<<<< HEAD
    "@types/node": "^24.3.1",
    "@typescript-eslint/parser": "^8.41.0",
=======
    "@types/node": "^24.0.15",
    "@typescript-eslint/parser": "^8.43.0",
>>>>>>> 617c2999
    "eslint": "^9.35.0",
    "jest": "^30.1.2",
    "jest-junit": "^16.0.0",
    "minimatch": ">=10.0.3",
    "nodemon": "^3.1.10",
    "ts-jest": "^29.4.1",
    "ts-loader": "^9.5.4",
    "ts-node": "^10.9.2",
    "typedoc": "^0.28.12",
    "typescript": "^5.9.2",
    "webpack": "^5.101.3",
    "webpack-cli": "^6.0.1"
  },
  "name": "mcbopomofoweb",
  "version": "1.8.3",
  "description": "McBopomofo input method built with TypeScript and other Web technologies",
  "scripts": {
    "ts-build": "tsc",
    "ts-build:watch": "tsc -w",
    "build": "webpack --mode production",
    "build:chromeos": "webpack --mode production --config webpack.config.chromeext.js",
    "build:pime": "webpack --mode production --config webpack.config.pime.js",
    "build:dev": "webpack --mode development",
    "build:watch": "webpack --mode development --watch",
    "test": "./node_modules/jest/bin/jest.js",
    "test:coverage": "./node_modules/jest/bin/jest.js --coverage",
    "eslint": "eslint src --ext .ts"
  },
  "repository": {
    "type": "git",
    "url": "git+https://github.com/openvanilla/McBopomofoWeb.git"
  },
  "author": "The McBopomofo Authors",
  "license": "MIT",
  "bugs": {
    "url": "https://github.com/openvanilla/McBopomofoWeb/issues"
  },
  "homepage": "https://github.com/openvanilla/McBopomofoWeb#readme",
  "dependencies": {
    "child_process": "^1.0.2",
    "chinese_convert": "^1.0.8",
    "dayjs": "^1.11.13",
    "fs": "^0.0.1-security",
    "lodash": "^4.17.21",
    "lz-string": "^1.5.0",
    "minimatch": ">=10.0.3",
    "path": "^0.12.7",
    "process": "^0.11.10"
  },
  "browser": {
    "assert": false
  }
}<|MERGE_RESOLUTION|>--- conflicted
+++ resolved
@@ -5,13 +5,8 @@
     "@types/lodash": "^4.17.20",
     "@types/node": "^24.2.1",
     "@typescript-eslint/eslint-plugin": "^8.41.0",
-<<<<<<< HEAD
     "@types/node": "^24.3.1",
-    "@typescript-eslint/parser": "^8.41.0",
-=======
-    "@types/node": "^24.0.15",
     "@typescript-eslint/parser": "^8.43.0",
->>>>>>> 617c2999
     "eslint": "^9.35.0",
     "jest": "^30.1.2",
     "jest-junit": "^16.0.0",
