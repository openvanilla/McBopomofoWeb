--- conflicted
+++ resolved
@@ -59,13 +59,8 @@
     "@types/jest": "^30.0.0",
     "@types/lodash": "^4.17.21",
     "@types/node": "^25.0.2",
-<<<<<<< HEAD
     "@typescript-eslint/eslint-plugin": "^8.50.0",
-    "@typescript-eslint/parser": "^8.49.0",
-=======
-    "@typescript-eslint/eslint-plugin": "^8.49.0",
     "@typescript-eslint/parser": "^8.50.0",
->>>>>>> 490c4c2b
     "eslint": "^9.39.2",
     "jest": "^30.2.0",
     "jest-junit": "^16.0.0",
