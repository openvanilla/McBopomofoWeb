--- conflicted
+++ resolved
@@ -4,13 +4,8 @@
     "@types/jest": "^30.0.0",
     "@types/lodash": "^4.17.20",
     "@types/node": "^24.0.13",
-<<<<<<< HEAD
     "@typescript-eslint/eslint-plugin": "^8.37.0",
-    "@typescript-eslint/parser": "^8.36.0",
-=======
-    "@typescript-eslint/eslint-plugin": "^8.36.0",
     "@typescript-eslint/parser": "^8.37.0",
->>>>>>> f833e17d
     "eslint": "^9.31.0",
     "jest": "^30.0.4",
     "jest-junit": "^16.0.0",
